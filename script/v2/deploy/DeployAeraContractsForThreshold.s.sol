// SPDX-License-Identifier: UNLICENSED
pragma solidity ^0.8.21;

import {IERC20} from "@openzeppelin/IERC20.sol";
import {AggregatorV2V3Interface} from
    "@chainlink/interfaces/AggregatorV2V3Interface.sol";
import {AeraVaultAssetRegistry} from "src/v2/AeraVaultAssetRegistry.sol";
import {AeraVaultHooks} from "src/v2/AeraVaultHooks.sol";
import {AeraVaultV2} from "src/v2/AeraVaultV2.sol";
import {AeraV2Factory} from "src/v2/AeraV2Factory.sol";
import {IAssetRegistry} from "src/v2/interfaces/IAssetRegistry.sol";
import "@openzeppelin/IERC4626.sol";
import "@uniswap/v3-periphery/contracts/interfaces/ISwapRouter.sol";
import {
    TargetSighash,
    TargetSighashData,
    AssetRegistryParameters,
    HooksParameters,
    VaultParameters
} from "src/v2/Types.sol";
import {DeployAeraContracts} from "./DeployAeraContracts.s.sol";
import "@chainlink/interfaces/AggregatorV2V3Interface.sol";
import "periphery/ICurveFiPool.sol";
import "periphery/IBalancer.sol";

contract DeployAeraContractsForThreshold is DeployAeraContracts {
    TargetSighashData[] targetSighashAllowlistStorage;
    // Curve
    address[] allowedCurveTargets;
    address[] internal allowedCurveTargetsMainnet = [teth];
    address[] internal allowedCurveTargetsPolygon;
    bytes4[] internal allowedCurveSelectors = [ICurveFiPool.exchange.selector];

    // Balancer
    address[] allowedBalancerTargets;
    address[] internal allowedBalancerTargetsMainnet = [balancerVault];
    address[] internal allowedBalancerTargetsPolygon;
    bytes4[] internal allowedBalancerSelectors = [Balancer.swap.selector];

    // ERC20s
    address[] allowedERC20Targets;
    address[] internal allowedERC20TargetsMainnet = [wsteth, weth, usdc, T];
    address[] internal allowedERC20TargetsPolygon =
        [wstethPolygon, wethPolygon, usdcPolygon, daiPolygon, wmaticPolygon];
    bytes4[] internal allowedERC20Selectors = [IERC20.approve.selector];

    // ERC4626s
    address[] allowedERC4626Targets;
    address[] internal allowedERC4626TargetsMainnet = [waUSDC];
    address[] internal allowedERC4626TargetsPolygon =
        [waPolWETH, waPolUSDC, waPolDAI];
    bytes4[] internal allowedERC4626Selectors = [
        IERC20.approve.selector,
        IERC20.approve.selector,
        IERC4626.deposit.selector,
        IERC4626.withdraw.selector,
        IERC4626.mint.selector,
        IERC4626.redeem.selector
    ];

    // SwapRouters
    address[] allowedSwapRouters;
    address[] internal allowedSwapRoutersMainnet = [uniswapSwapRouter];
    address[] internal allowedSwapRoutersPolygon = [uniswapSwapRouter];
    bytes4[] internal allowedSwapRoutersSelectors = [
        ISwapRouter.exactInput.selector,
        ISwapRouter.exactInputSingle.selector,
        ISwapRouter.exactOutput.selector,
        ISwapRouter.exactOutputSingle.selector
    ];

    address v2Factory = 0x6b8d4485e11aae228a32FAe5802c6d4BA25EA404;
    address vaultModulesFactory = 0xC6149001299f3894FA2554e518b40961Da554eE0;
    address internal guardianAddress =
        0xacEb23F3d96a2e3BE44306D9e57aaF9a0d1FFD74;
    address internal feeRecipient = guardianAddress;
    uint256 minDailyValue = 0.9e18;
    uint256 fee = 0;
    string description = "Threshold Vault";

    /// @inheritdoc DeployAeraContracts
    function run()
        public
        override
        returns (
            address deployedVault,
            address deployedAssetRegistry,
            address deployedHooks
        )
    {
<<<<<<< HEAD
        return run(bytes32("346"));
=======
        return run(bytes32("346")); // random salt
>>>>>>> 31bd4a46
    }

    function _getAeraVaultV2Params(string memory)
        internal
        view
        override
        returns (
            address,
            VaultParameters memory vaultParameters,
            string memory
        )
    {
        return (
            v2Factory,
            VaultParameters(
                address(this), guardianAddress, guardianAddress, fee
                ),
            description
        );
    }

    function _getAeraVaultHooksParams(string memory)
        internal
        override
        returns (HooksParameters memory)
    {
        TargetSighashData[] memory targetSighashAllowlist =
            _getTargetSighashAllowList();

        return HooksParameters(
            vaultModulesFactory,
            _deployerAddress,
            minDailyValue,
            targetSighashAllowlist
        );
    }

    function addSelector(address target, bytes4 selector) public {
        targetSighashAllowlistStorage.push(
            TargetSighashData({target: target, selector: selector})
        );
    }

    function addSelectors(
        address[] memory targets,
        bytes4[] memory selectors
    ) public {
        for (uint256 i = 0; i < allowedCurveTargets.length; i++) {
            for (uint256 j = 0; j < allowedCurveTargets.length; j++) {
                addSelector(targets[i], selectors[j]);
            }
        }
    }

    function _getTargetSighashAllowList()
        internal
        returns (TargetSighashData[] memory)
    {
        if (block.chainid == 137) {
            allowedCurveTargets = allowedCurveTargetsPolygon;
            allowedBalancerTargets = allowedBalancerTargetsPolygon;
            allowedERC20Targets = allowedERC20TargetsPolygon;
            allowedERC4626Targets = allowedERC4626TargetsPolygon;
            allowedSwapRouters = allowedSwapRoutersPolygon;
        } else if (block.chainid == 1) {
            allowedCurveTargets = allowedCurveTargetsMainnet;
            allowedBalancerTargets = allowedBalancerTargetsMainnet;
            allowedERC20Targets = allowedERC20TargetsMainnet;
            allowedERC4626Targets = allowedERC4626TargetsMainnet;
            allowedSwapRouters = allowedSwapRoutersMainnet;
        } else {
            revert("unsupported chain");
        }
        addSelectors(allowedCurveTargets, allowedCurveSelectors);
        addSelectors(allowedBalancerTargets, allowedBalancerSelectors);
        addSelectors(allowedERC20Targets, allowedERC20Selectors);
        addSelectors(allowedERC4626Targets, allowedERC4626Selectors);
        addSelectors(allowedSwapRouters, allowedSwapRoutersSelectors);
        return targetSighashAllowlistStorage;
    }

    function _getAssetRegistryParams(string memory)
        internal
        virtual
        override
        returns (AssetRegistryParameters memory)
    {
        IAssetRegistry.AssetInformation[] memory assets = _getAssets();
        address numeraireToken = weth;
        address feeToken = weth;
        return AssetRegistryParameters(
            vaultModulesFactory,
            address(this),
            assets,
            IERC20(numeraireToken),
            IERC20(feeToken),
            AggregatorV2V3Interface(address(0))
        );
    }

    function _getAssets()
        internal
        returns (IAssetRegistry.AssetInformation[] memory)
    {
        IAssetRegistry.AssetInformation[] memory assets =
            new IAssetRegistry.AssetInformation[](5);
        uint256 i = 0;
        assets[i++] = IAssetRegistry.AssetInformation({
            asset: IERC20(weth),
            heartbeat: 86400,
            isERC4626: false,
            oracle: AggregatorV2V3Interface(address(0))
        });
        assets[i++] = IAssetRegistry.AssetInformation({
            asset: IERC20(usdc),
            heartbeat: 86400,
            isERC4626: false,
            oracle: AggregatorV2V3Interface(usdcOracle)
        });
        assets[i++] = IAssetRegistry.AssetInformation({
            asset: IERC20(wsteth),
            heartbeat: 86400,
            isERC4626: false,
            oracle: AggregatorV2V3Interface(wstethOracle)
        });
        assets[i++] = IAssetRegistry.AssetInformation({
            asset: IERC20(T),
            heartbeat: 86400,
            isERC4626: false,
            oracle: AggregatorV2V3Interface(TOracle)
        });
        assets[i++] = IAssetRegistry.AssetInformation({
            asset: IERC20(waUSDC),
            heartbeat: 86400,
            isERC4626: true,
            oracle: AggregatorV2V3Interface(address(0))
        });
        _sortAssets(assets);
        assertEq(assets.length, i);
        return assets;
    }

    function _sortAssets(IAssetRegistry.AssetInformation[] memory assets)
        internal
        pure
    {
        IAssetRegistry.AssetInformation memory tmpAsset;
        uint256 n = assets.length;

        for (uint256 i = 0; i < n - 1; i++) {
            for (uint256 j = 0; j < n - i - 1; j++) {
                if (assets[j].asset > assets[j + 1].asset) {
                    tmpAsset = IAssetRegistry.AssetInformation({
                        asset: assets[j].asset,
                        heartbeat: assets[j].heartbeat,
                        isERC4626: assets[j].isERC4626,
                        oracle: assets[j].oracle
                    });
                    assets[j] = assets[j + 1];
                    assets[j + 1] = tmpAsset;
                }
            }
        }
    }
}<|MERGE_RESOLUTION|>--- conflicted
+++ resolved
@@ -88,11 +88,7 @@
             address deployedHooks
         )
     {
-<<<<<<< HEAD
-        return run(bytes32("346"));
-=======
         return run(bytes32("346")); // random salt
->>>>>>> 31bd4a46
     }
 
     function _getAeraVaultV2Params(string memory)
