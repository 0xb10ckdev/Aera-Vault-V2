--- conflicted
+++ resolved
@@ -18,12 +18,6 @@
 contract AeraVaultHooks is IHooks, ERC165, Ownable2Step {
     using SafeERC20 for IERC20;
 
-<<<<<<< HEAD
-    /// @notice The address of the vault.
-    address public immutable vault;
-
-=======
->>>>>>> a56dc1c7
     /// STORAGE ///
 
     /// @notice The address of the vault.
