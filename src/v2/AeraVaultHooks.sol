--- conflicted
+++ resolved
@@ -3,11 +3,6 @@
 
 import "@openzeppelin/IERC20.sol";
 import "@openzeppelin/ERC165.sol";
-<<<<<<< HEAD
-import "@openzeppelin/ERC165Checker.sol";
-=======
-import "@openzeppelin/Ownable2Step.sol";
->>>>>>> 880eff2f
 import "@openzeppelin/SafeERC20.sol";
 import "@openzeppelin/IERC20IncreaseAllowance.sol";
 import "./interfaces/IHooks.sol";
@@ -21,16 +16,7 @@
 /// @title AeraVaultHooks
 /// @notice Default hooks contract which implements several safeguards.
 /// @dev Connected vault MUST only call submit with tokens that can increase allowances with approve and increaseAllowance.
-<<<<<<< HEAD
 contract AeraVaultHooks is IHooks, IAeraVaultHooksEvents, Sweepable, ERC165 {
-=======
-contract AeraVaultHooks is
-    IHooks,
-    IAeraVaultHooksEvents,
-    ERC165,
-    Ownable2Step
-{
->>>>>>> 880eff2f
     using SafeERC20 for IERC20;
 
     /// STORAGE ///
