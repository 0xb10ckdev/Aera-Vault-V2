// SPDX-License-Identifier: UNLICENSED
pragma solidity 0.8.21;

import "@openzeppelin/ERC165.sol";
import "@openzeppelin/IERC4626.sol";
import "@openzeppelin/Ownable2Step.sol";
import "./interfaces/IAssetRegistry.sol";
import {ONE} from "./Constants.sol";

/// @title AeraVaultAssetRegistry
/// @notice Maintains a list of registered assets and their oracles (when applicable).
contract AeraVaultAssetRegistry is IAssetRegistry, ERC165, Ownable2Step {
    /// @notice Maximum number of assets.
    uint256 public constant MAX_ASSETS = 50;

    /// @notice Time to pass before accepting answers when sequencer comes back up.
    uint256 public constant GRACE_PERIOD_TIME = 3600;

    /// @notice Vault address.
    address public immutable vault;

    /// @notice Numeraire asset.
    IERC20 public immutable numeraireAsset;

    /// @notice Fee token.
    IERC20 public immutable feeToken;

    /// STORAGE ///

    /// @notice List of currently registered assets.
    AssetInformation[] internal _assets;

    /// @notice Number of ERC4626 assets. Maintained for more efficient calculation of spotPrices.
    uint256 public numYieldAssets;

    /// @notice Sequencer Uptime Feed address for L2.
    AggregatorV2V3Interface public sequencer;

    /// EVENTS ///

    /// @notice Emitted when a new asset is added.
    /// @param asset New asset details.
    event AssetAdded(address indexed asset, AssetInformation assetInfo);

    /// @notice Emitted when an asset is removed.
    /// @param asset Address of removed asset.
    event AssetRemoved(address indexed asset);

    /// @notice Emitted in constructor.
    /// @param owner Owner address.
    /// @param vault Vault address.
    /// @param assets Initial list of registered assets.
    /// @param numeraireAsset Numeraire asset address.
    /// @param feeToken Fee token address.
    event Created(
        address indexed owner,
        address indexed vault,
        AssetInformation[] assets,
        address numeraireAsset,
        address feeToken
    );

    /// ERRORS ///

    error Aera__NumberOfAssetsExceedsMaximum(uint256 max);
    error Aera__FeeTokenIsNotRegistered(address feeToken);
    error Aera__FeeTokenIsERC4626(address feeToken);
    error Aera__NumeraireAssetIsNotRegistered(address numeraireAsset);
    error Aera__AssetOrderIsIncorrect(uint256 index);
    error Aera__AssetRegistryInitialOwnerIsZeroAddress();
    error Aera__ERC20OracleIsZeroAddress(address asset);
    error Aera__OracleHeartbeatIsZero(address asset);
    error Aera__ERC4626OracleIsNotZeroAddress(address asset);
    error Aera__UnderlyingAssetIsNotRegistered(
        address asset, address underlyingAsset
    );
    error Aera__UnderlyingAssetIsItselfERC4626();
    error Aera__AssetIsUnderlyingAssetOfERC4626(address erc4626Asset);
    error Aera__NumeraireAssetIsMarkedAsERC4626();
    error Aera__NumeraireOracleIsNotZeroAddress();
    error Aera__AssetIsAlreadyRegistered(uint256 index);
    error Aera__AssetNotRegistered(address asset);
    error Aera__CannotRemoveNumeraireAsset(address asset);
    error Aera__CannotRemoveFeeToken(address feeToken);
    error Aera__VaultIsZeroAddress();
    error Aera__SequencerIsDown();
    error Aera__GracePeriodNotOver();
    error Aera__OraclePriceIsInvalid(AssetInformation asset, int256 actual);
    error Aera__OraclePriceIsTooOld(AssetInformation asset, uint256 updatedAt);

    /// FUNCTIONS ///

    /// @param owner_ Initial owner address.
    /// @param vault_ Vault address.
    /// @param assets_ Initial list of registered assets.
    /// @param numeraireAsset_ Numeraire asset address.
    /// @param feeToken_ Fee token address.
    /// @param sequencer_ Sequencer Uptime Feed address for L2.
    constructor(
        address owner_,
        address vault_,
        AssetInformation[] memory assets_,
<<<<<<< HEAD
        IERC20 numeraireAsset_,
        IERC20 feeToken_
=======
        uint256 numeraireId_,
        IERC20 feeToken_,
        AggregatorV2V3Interface sequencer_
>>>>>>> 880eff2f
    ) Ownable() {
        // Requirements: confirm that owner is not zero address.
        if (owner_ == address(0)) {
            revert Aera__AssetRegistryInitialOwnerIsZeroAddress();
        }

        // Requirements: check that an address has been provided.
        if (vault_ == address(0)) {
            revert Aera__VaultIsZeroAddress();
        }

        uint256 numAssets = assets_.length;

        // Requirements: confirm that number of assets is within bounds.
        if (numAssets > MAX_ASSETS) {
            revert Aera__NumberOfAssetsExceedsMaximum(MAX_ASSETS);
        }

        // Calculate the numeraire asset index.
        uint256 numeraireIndex = 0;
        for (; numeraireIndex < numAssets;) {
            if (assets_[numeraireIndex].asset == numeraireAsset_) {
                break;
            }
            unchecked {
                numeraireIndex++; // gas savings
            }
        }

        // Calculate the fee token index.
        uint256 feeTokenIndex = 0;
        for (; feeTokenIndex < numAssets;) {
            if (assets_[feeTokenIndex].asset == feeToken_) {
                break;
            }
            unchecked {
                feeTokenIndex++; // gas savings
            }
        }

        // Requirements: confirm that fee token is present.
        if (feeTokenIndex >= numAssets) {
            revert Aera__FeeTokenIsNotRegistered(address(feeToken_));
        }

        // Requirements: check that fee token is not an ERC4626.
        if (assets_[feeTokenIndex].isERC4626) {
            revert Aera__FeeTokenIsERC4626(address(feeToken_));
        }

        // Requirements: confirm that numeraire asset is present.
        if (numeraireIndex >= numAssets) {
            revert Aera__NumeraireAssetIsNotRegistered(
                address(numeraireAsset_)
            );
        }

        // Requirements: confirm that numeraire is not an ERC4626 asset.
        if (assets_[numeraireIndex].isERC4626) {
            revert Aera__NumeraireAssetIsMarkedAsERC4626();
        }

        // Requirements: confirm that numeraire does not have a specified oracle.
        if (address(assets_[numeraireIndex].oracle) != address(0)) {
            revert Aera__NumeraireOracleIsNotZeroAddress();
        }

        // Requirements: confirm that assets are sorted by address.
        for (uint256 i = 1; i < numAssets;) {
            if (assets_[i - 1].asset >= assets_[i].asset) {
                revert Aera__AssetOrderIsIncorrect(i);
            }
            unchecked {
                i++; // gas savings
            }
        }

        for (uint256 i = 0; i < numAssets;) {
            if (i != numeraireIndex) {
                // Requirements: check asset oracle is correctly specified.
                _checkAssetOracle(assets_[i]);

                if (assets_[i].isERC4626) {
                    // Requirements: check that underlying asset is a registered ERC20.
                    _checkUnderlyingAsset(assets_[i], assets_);
                }
            }

            // Effects: add asset to array.
            _insertAsset(assets_[i], i);

            unchecked {
                i++; // gas savings
            }
        }

        // Effects: set vault, numeraire, fee token and sequencer uptime feed.
        vault = vault_;
        numeraireAsset = numeraireAsset_;
        feeToken = feeToken_;
        sequencer = sequencer_;

        // Effects: set new owner.
        _transferOwnership(owner_);

        // Log asset registry creation.
        emit Created(
            owner_,
            vault_,
            assets_,
            address(numeraireAsset_),
            address(feeToken_)
        );
    }

    /// @notice Add a new asset.
    /// @param asset Asset information for new asset.
    /// @dev MUST revert if not called by owner.
    /// @dev MUST revert if asset with the same address exists.
    function addAsset(AssetInformation calldata asset) external onlyOwner {
        uint256 numAssets = _assets.length;

        // Requirements: validate number of assets doesn't exceed bound.
        if (numAssets >= MAX_ASSETS) {
            revert Aera__NumberOfAssetsExceedsMaximum(MAX_ASSETS);
        }

        // Requirements: validate oracle field for asset struct.
        _checkAssetOracle(asset);

        uint256 i = 0;

        // Find the index to insert the new asset.
        for (; i < numAssets;) {
            if (asset.asset < _assets[i].asset) {
                break;
            }

            // Requirements: check that asset is not already present.
            if (asset.asset == _assets[i].asset) {
                revert Aera__AssetIsAlreadyRegistered(i);
            }

            unchecked {
                i++; // gas savings
            }
        }

        // Requirements: check that underlying asset is a registered ERC20.
        if (asset.isERC4626) {
            _checkUnderlyingAsset(asset, _assets);
        }

        // Effects: insert asset at position i.
        _insertAsset(asset, i);
    }

    /// @notice Remove an asset.
    /// @param asset An asset to remove.
    /// @dev MUST revert if not called by owner.
    function removeAsset(address asset) external onlyOwner {
        // Requirements: confirm that asset to remove is not numeraire.
        if (asset == address(numeraireAsset)) {
            revert Aera__CannotRemoveNumeraireAsset(asset);
        }

        // Requirements: check that asset to remove is not fee token.
        if (address(feeToken) == asset) {
            revert Aera__CannotRemoveFeeToken(asset);
        }

        uint256 numAssets = _assets.length;
        uint256 oldAssetIndex = 0;
        // Find index of asset.
        for (
            ;
            oldAssetIndex < numAssets
                && address(_assets[oldAssetIndex].asset) != asset;
        ) {
            unchecked {
                oldAssetIndex++; // gas savings
            }
        }

        // Requirements: check that asset is registered.
        if (oldAssetIndex >= numAssets) {
            revert Aera__AssetNotRegistered(asset);
        }

        // Effects: adjust the number of ERC4626 assets.
        if (_assets[oldAssetIndex].isERC4626) {
            numYieldAssets--;
        } else {
            for (uint256 i = 0; i < numAssets;) {
                if (
                    i != oldAssetIndex && _assets[i].isERC4626
                        && IERC4626(address(_assets[i].asset)).asset() == asset
                ) {
                    revert Aera__AssetIsUnderlyingAssetOfERC4626(
                        address(_assets[i].asset)
                    );
                }
                unchecked {
                    i++; // gas savings
                }
            }
        }

        uint256 nextIndex;
        uint256 lastIndex = numAssets - 1;
        // Slide all elements after oldAssetIndex left.
        for (uint256 i = oldAssetIndex; i < lastIndex;) {
            nextIndex = i + 1;
            _assets[i] = _assets[nextIndex];

            unchecked {
                i++; // gas savings
            }
        }

        // Effects: remove asset from array.
        _assets.pop();

        // Log removal.
        emit AssetRemoved(asset);
    }

    /// @inheritdoc IAssetRegistry
    function assets()
        external
        view
        override
        returns (AssetInformation[] memory)
    {
        return _assets;
    }

    /// @inheritdoc IAssetRegistry
    function spotPrices()
        external
        view
        override
        returns (AssetPriceReading[] memory)
    {
        int256 answer;
        uint256 startedAt;

        // Requirements: check that sequencer is up.
        if (address(sequencer) != address(0)) {
            (, answer, startedAt,,) = sequencer.latestRoundData();

            // Answer == 0: Sequencer is up
            // Requirements: check that the sequencer is up.
            if (answer != 0) {
                revert Aera__SequencerIsDown();
            }

            // Requirements: check that the grace period has passed after the
            //               sequencer is back up.
            if (block.timestamp < startedAt + GRACE_PERIOD_TIME) {
                revert Aera__GracePeriodNotOver();
            }
        }

        // Prepare price array.
        uint256 numAssets = _assets.length;
        AssetPriceReading[] memory prices = new AssetPriceReading[](
            numAssets - numYieldAssets
        );

        uint256 oracleDecimals;
        uint256 price;
        uint256 index = 0;
        for (uint256 i = 0; i < numAssets;) {
            if (_assets[i].isERC4626) {
                unchecked {
                    i++; // gas savings
                }
                continue;
            }

            if (_assets[i].asset == numeraireAsset) {
                // Numeraire has price 1 by definition.
                prices[index] = AssetPriceReading({
                    asset: _assets[i].asset,
                    spotPrice: ONE
                });
            } else {
                price = _checkOraclePrice(_assets[i]);
                oracleDecimals = _assets[i].oracle.decimals();

                if (oracleDecimals < 18) {
                    price = price * (10 ** (18 - oracleDecimals));
                } else if (oracleDecimals > 18) {
                    price = price / (10 ** (oracleDecimals - 18));
                }

                prices[index] = AssetPriceReading({
                    asset: _assets[i].asset,
                    spotPrice: price
                });
            }

            unchecked {
                // gas savings
                index++;
                i++;
            }
        }

        return prices;
    }

    /// @inheritdoc IERC165
    function supportsInterface(bytes4 interfaceId)
        public
        view
        override
        returns (bool)
    {
        return interfaceId == type(IAssetRegistry).interfaceId
            || super.supportsInterface(interfaceId);
    }

    /// INTERNAL FUNCTIONS ///

    /// @notice Ensure non-zero oracle address for ERC20
    ///         and zero oracle address for ERC4626.
    /// @param asset Asset details to check
    function _checkAssetOracle(AssetInformation memory asset) internal view {
        if (asset.isERC4626) {
            // ERC4626 asset should not have a specified oracle.
            if (address(asset.oracle) != address(0)) {
                revert Aera__ERC4626OracleIsNotZeroAddress(
                    address(asset.asset)
                );
            }
        } else {
            // ERC20 asset should have non-zero oracle address.
            if (address(asset.oracle) == address(0)) {
                revert Aera__ERC20OracleIsZeroAddress(address(asset.asset));
            }

            // Requirements: validate oracle price.
            _checkOraclePrice(asset);
        }
    }

    /// @notice Ensure oracle returns valid value and it's up to date.
    /// @param asset Asset details to check.
    /// @return price Valid oracle price.
    function _checkOraclePrice(AssetInformation memory asset)
        internal
        view
        returns (uint256 price)
    {
        (, int256 answer,, uint256 updatedAt,) = asset.oracle.latestRoundData();

        // Check price staleness
        if (answer <= 0) {
            revert Aera__OraclePriceIsInvalid(asset, answer);
        }
        if (
            asset.heartbeat > 0
                && updatedAt + asset.heartbeat + 1 hours < block.timestamp
        ) {
            revert Aera__OraclePriceIsTooOld(asset, updatedAt);
        }

        price = uint256(answer);
    }

    /// @notice Check whether the underlying asset is listed as an ERC20.
    /// @dev Will revert if underlying asset is an ERC4626.
    /// @param asset ERC4626 asset to check underlying asset.
    /// @param assetsToCheck Array of assets.
    function _checkUnderlyingAsset(
        AssetInformation memory asset,
        AssetInformation[] memory assetsToCheck
    ) internal view {
        uint256 numAssets = assetsToCheck.length;

        address underlyingAsset = IERC4626(address(asset.asset)).asset();
        uint256 underlyingIndex = 0;

        for (; underlyingIndex < numAssets;) {
            if (
                underlyingAsset
                    == address(assetsToCheck[underlyingIndex].asset)
            ) {
                break;
            }

            unchecked {
                underlyingIndex++; // gas savings
            }
        }

        if (underlyingIndex >= numAssets) {
            revert Aera__UnderlyingAssetIsNotRegistered(
                address(asset.asset), underlyingAsset
            );
        }

        if (assetsToCheck[underlyingIndex].isERC4626) {
            revert Aera__UnderlyingAssetIsItselfERC4626();
        }
    }

    /// @notice Insert asset at the given index in an array of assets.
    /// @param asset New asset details.
    /// @param index Index of the new asset in the asset array.
    function _insertAsset(
        AssetInformation memory asset,
        uint256 index
    ) internal {
        uint256 numAssets = _assets.length;

        if (index == numAssets) {
            // Effects: insert new asset at the end.
            _assets.push(asset);
        } else {
            // Effects: push last elements to the right and insert new asset.
            _assets.push(_assets[numAssets - 1]);

            uint256 prevIndex;
            for (uint256 i = numAssets - 1; i > index; i--) {
                prevIndex = i - 1;
                _assets[i] = _assets[prevIndex];
            }

            _assets[index] = asset;
        }

        // Effects: adjust the number of ERC4626 assets.
        if (asset.isERC4626) {
            numYieldAssets++;
        }

        // Log asset added.
        emit AssetAdded(address(asset.asset), asset);
    }
}<|MERGE_RESOLUTION|>--- conflicted
+++ resolved
@@ -100,14 +100,9 @@
         address owner_,
         address vault_,
         AssetInformation[] memory assets_,
-<<<<<<< HEAD
         IERC20 numeraireAsset_,
-        IERC20 feeToken_
-=======
-        uint256 numeraireId_,
         IERC20 feeToken_,
         AggregatorV2V3Interface sequencer_
->>>>>>> 880eff2f
     ) Ownable() {
         // Requirements: confirm that owner is not zero address.
         if (owner_ == address(0)) {
