--- conflicted
+++ resolved
@@ -78,12 +78,7 @@
     error Aera__AssetNotRegistered(address asset);
     error Aera__CannotRemoveNumeraireAsset(address asset);
     error Aera__CannotRemoveFeeToken(address feeToken);
-<<<<<<< HEAD
-    error Aera__CustodyIsZeroAddress();
-=======
-    error Aera__AssetBalanceIsNotZero(address asset);
     error Aera__VaultIsZeroAddress();
->>>>>>> 7ff9d9c2
     error Aera__OraclePriceIsInvalid(uint256 index, int256 actual);
 
     /// FUNCTIONS ///
@@ -246,14 +241,6 @@
             revert Aera__CannotRemoveFeeToken(asset);
         }
 
-<<<<<<< HEAD
-=======
-        // Requirements: check that asset is currently not held in vault.
-        if (IERC20(asset).balanceOf(vault) > 0) {
-            revert Aera__AssetBalanceIsNotZero(asset);
-        }
-
->>>>>>> 7ff9d9c2
         uint256 numAssets = _assets.length;
         uint256 oldAssetIndex = 0;
         // Find index of asset.
