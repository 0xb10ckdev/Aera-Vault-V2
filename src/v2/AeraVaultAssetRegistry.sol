// SPDX-License-Identifier: UNLICENSED
pragma solidity 0.8.19;

import "@openzeppelin/ERC165.sol";
import "@openzeppelin/IERC20Metadata.sol";
import "@openzeppelin/IERC4626.sol";
import "@openzeppelin/Ownable.sol";
import "./interfaces/IAssetRegistry.sol";
import {ONE} from "./Constants.sol";

/// @title Aera Vault Asset Registry.
contract AeraVaultAssetRegistry is IAssetRegistry, ERC165, Ownable {
    /// @notice Fee token.
    IERC20 public immutable feeToken;

    /// STORAGE ///

    /// @notice Array of all active assets for the vault.
    AssetInformation[] internal _assets;

    /// @notice The index of the numeraire asset in the assets array.
    uint256 public numeraireId;

    /// @notice Number of ERC4626 assets. Maintained for more efficient calculation of spotPrices.
    uint256 public numYieldAssets;

    /// EVENTS ///

    /// @notice Emitted when a new asset is added.
    /// @param asset Added asset details.
    event AssetAdded(AssetInformation asset);

    /// @notice Emitted when an asset is removed.
    /// @param asset Address of removed asset.
    event AssetRemoved(address asset);

    /// ERRORS ///

    error Aera__FeeTokenIsNotRegistered(address feeToken);
    error Aera__NumeraireIndexTooHigh(uint256 numAssets, uint256 index);
    error Aera__AssetOrderIsIncorrect(uint256 index);
    error Aera__ERC20OracleIsZeroAddress(address asset);
    error Aera__ERC4626OracleIsNotZeroAddress(address asset);
<<<<<<< HEAD
    error Aera__UnderlyingAssetIsNotRegistered(
        address asset, address underlyingAsset
    );
    error Aera__UnderlyingAssetIsRegistered(
        address asset, address underlyingAsset
    );
=======
    error Aera__NumeraireAssetIsMarkedAsERC4626();
>>>>>>> 771eeb31
    error Aera__NumeraireOracleIsNotZeroAddress();
    error Aera__ValueLengthIsNotSame(uint256 numAssets, uint256 numValues);
    error Aera__AssetIsAlreadyRegistered(uint256 index);
    error Aera__AssetNotRegistered(address asset);
    error Aera__CannotRemoveNumeraireAsset(address asset);
    error Aera__CannotRemoveFeeToken(address feeToken);
    error Aera__OraclePriceIsInvalid(uint256 index, int256 actual);

    /// FUNCTIONS ///

    /// @notice Initialize the asset registry contract by providing references to
    ///         asset registry, guardian and other parameters.
    /// @param owner_ The address of initial owner.
    /// @param assets_ List of assets.
    /// @param numeraireId_ Index of numeraire asset.
    /// @param feeToken_ Address of fee token.
    constructor(
        address owner_,
        AssetInformation[] memory assets_,
        uint256 numeraireId_,
        IERC20 feeToken_
    ) {
        uint256 numAssets = assets_.length;

        uint256 feeTokenIndex = 0;
        for (; feeTokenIndex < numAssets; feeTokenIndex++) {
            if (assets_[feeTokenIndex].asset == feeToken_) {
                break;
            }
        }

        if (feeTokenIndex == numAssets) {
            revert Aera__FeeTokenIsNotRegistered(address(feeToken_));
        }

        if (numeraireId_ >= numAssets) {
            revert Aera__NumeraireIndexTooHigh(numAssets, numeraireId_);
        }

        for (uint256 i = 1; i < numAssets; i++) {
            if (assets_[i - 1].asset >= assets_[i].asset) {
                revert Aera__AssetOrderIsIncorrect(i);
            }
        }

        address asset;
        IERC20 underlyingAsset;
        uint256 underlyingIndex;

        for (uint256 i = 0; i < numAssets; i++) {
            if (i == numeraireId_) {
                if (assets_[i].isERC4626) {
                    revert Aera__NumeraireAssetIsMarkedAsERC4626();
                }
                if (address(assets_[i].oracle) != address(0)) {
                    revert Aera__NumeraireOracleIsNotZeroAddress();
                }
            } else {
                _checkAssetOracle(assets_[i]);

                if (assets_[i].isERC4626) {
                    asset = address(assets_[i].asset);
                    underlyingAsset = IERC20(IERC4626(asset).asset());
                    underlyingIndex = 0;

                    for (; underlyingIndex < numAssets; underlyingIndex++) {
                        if (
                            !assets_[underlyingIndex].isERC4626
                                && underlyingAsset
                                    == assets_[underlyingIndex].asset
                        ) {
                            break;
                        }
                    }

                    if (underlyingIndex == numAssets) {
                        revert Aera__UnderlyingAssetIsNotRegistered(
                            asset, address(underlyingAsset)
                        );
                    }
                }
            }

            _insertAsset(assets_[i], i);
        }

        numeraireId = numeraireId_;
        feeToken = feeToken_;

        _transferOwnership(owner_);
    }

    /// @inheritdoc IAssetRegistry
    function addAsset(AssetInformation calldata asset)
        external
        override
        onlyOwner
    {
        _checkAssetOracle(asset);

        uint256 numAssets = _assets.length;

        uint256 i = 0;
        for (; i < numAssets; i++) {
            if (asset.asset < _assets[i].asset) {
                break;
            }

            if (asset.asset == _assets[i].asset) {
                revert Aera__AssetIsAlreadyRegistered(i);
            }
        }

        if (asset.isERC4626) {
            address underlyingAsset = IERC4626(address(asset.asset)).asset();

            if (!_isUnderlyingAssetRegistered(IERC20(underlyingAsset))) {
                revert Aera__UnderlyingAssetIsNotRegistered(
                    address(asset.asset), underlyingAsset
                );
            }
        }

        _insertAsset(asset, i);
    }

    /// @inheritdoc IAssetRegistry
    function removeAsset(address asset) external override onlyOwner {
        if (address(_assets[numeraireId].asset) == asset) {
            revert Aera__CannotRemoveNumeraireAsset(asset);
        }
        if (address(feeToken) == asset) {
            revert Aera__CannotRemoveFeeToken(asset);
        }

        uint256 numAssets = _assets.length;
        uint256 oldAssetIndex = 0;
        for (
            ;
            oldAssetIndex < numAssets
                && address(_assets[oldAssetIndex].asset) != asset;
            oldAssetIndex++
        ) {}

        if (oldAssetIndex >= numAssets) {
            revert Aera__AssetNotRegistered(asset);
        }

        if (_assets[oldAssetIndex].isERC4626) {
            address erc4626Asset = address(_assets[oldAssetIndex].asset);
            address underlyingAsset = IERC4626(erc4626Asset).asset();

            if (_isUnderlyingAssetRegistered(IERC20(underlyingAsset))) {
                revert Aera__UnderlyingAssetIsRegistered(
                    erc4626Asset, underlyingAsset
                );
            }

            numYieldAssets--;
        }

        uint256 nextIndex;
        uint256 lastIndex = numAssets - 1;
        // Slide all elements after oldAssetIndex left
        for (uint256 i = oldAssetIndex; i < lastIndex; i++) {
            nextIndex = i + 1;
            _assets[i] = _assets[nextIndex];
        }

        _assets.pop();

        if (oldAssetIndex < numeraireId) {
            numeraireId--;
        }

        emit AssetRemoved(asset);
    }

    /// @inheritdoc IAssetRegistry
    function assets()
        external
        view
        override
        returns (AssetInformation[] memory)
    {
        return _assets;
    }

    /// @inheritdoc IAssetRegistry
    function spotPrices()
        external
        view
        override
        returns (AssetPriceReading[] memory)
    {
        uint256 numAssets = _assets.length;
        AssetPriceReading[] memory prices = new AssetPriceReading[](
            numAssets - numYieldAssets
        );

        uint256 numeraireDecimals =
            IERC20Metadata(address(_assets[numeraireId].asset)).decimals();

        uint256 oracleDecimals;
        uint256 price;
        int256 answer;
        uint256 index;
        for (uint256 i = 0; i < numAssets; i++) {
            if (_assets[i].isERC4626) {
                continue;
            }

            if (i == numeraireId) {
                prices[index] = AssetPriceReading({
                    asset: _assets[i].asset,
                    spotPrice: 10 ** numeraireDecimals
                });
            } else {
                (, answer,,,) = _assets[i].oracle.latestRoundData();

                // Check basic validity
                if (answer <= 0) {
                    revert Aera__OraclePriceIsInvalid(i, answer);
                }

                price = uint256(answer);
                oracleDecimals = _assets[i].oracle.decimals();

                if (oracleDecimals != numeraireDecimals) {
                    price = (price * 10 ** numeraireDecimals)
                        / 10 ** oracleDecimals;
                }

                prices[index] = AssetPriceReading({
                    asset: _assets[i].asset,
                    spotPrice: price
                });
            }

            index++;
        }

        return prices;
    }

    /// @inheritdoc IERC165
    function supportsInterface(bytes4 interfaceId)
        public
        view
        override
        returns (bool)
    {
        return interfaceId == type(IAssetRegistry).interfaceId
            || super.supportsInterface(interfaceId);
    }

    /// INTERNAL FUNCTIONS ///

    /// @notice Ensure non-zero oracle address for ERC20
    ///         and zero oracle address for ERC4626.
    /// @param asset Asset details to check
    function _checkAssetOracle(AssetInformation memory asset) internal pure {
        if (asset.isERC4626) {
            if (address(asset.oracle) != address(0)) {
                revert Aera__ERC4626OracleIsNotZeroAddress(
                    address(asset.asset)
                );
            }
        } else if (address(asset.oracle) == address(0)) {
            revert Aera__ERC20OracleIsZeroAddress(address(asset.asset));
        }
    }

    /// @notice Check whether underlying asset is registered or not.
    /// @param underlyingAsset Address of underlying asset.
    /// @return True if underlying asset is registered.
    function _isUnderlyingAssetRegistered(IERC20 underlyingAsset)
        internal
        view
        returns (bool)
    {
        uint256 numAssets = _assets.length;

        for (uint256 i = 0; i < numAssets; i++) {
            if (_assets[i].asset > underlyingAsset) {
                break;
            }
            if (!_assets[i].isERC4626 && underlyingAsset == _assets[i].asset) {
                return true;
            }
        }

        return false;
    }

    /// @notice Insert asset at the given index in an array of assets.
    /// @param asset New asset details.
    /// @param index Index of the new asset in the array.
    function _insertAsset(
        AssetInformation memory asset,
        uint256 index
    ) internal {
        uint256 numAssets = _assets.length;

        if (index == numAssets) {
            _assets.push(asset);
        } else {
            _assets.push(_assets[numAssets - 1]);

            uint256 prevIndex;
            for (uint256 i = numAssets - 1; i > index; i--) {
                prevIndex = i - 1;
                _assets[i] = _assets[prevIndex];
            }

            _assets[index] = asset;

            if (index <= numeraireId) {
                numeraireId++;
            }
        }

        if (asset.isERC4626) {
            numYieldAssets++;
        }

        emit AssetAdded(asset);
    }
}<|MERGE_RESOLUTION|>--- conflicted
+++ resolved
@@ -41,16 +41,13 @@
     error Aera__AssetOrderIsIncorrect(uint256 index);
     error Aera__ERC20OracleIsZeroAddress(address asset);
     error Aera__ERC4626OracleIsNotZeroAddress(address asset);
-<<<<<<< HEAD
     error Aera__UnderlyingAssetIsNotRegistered(
         address asset, address underlyingAsset
     );
     error Aera__UnderlyingAssetIsRegistered(
         address asset, address underlyingAsset
     );
-=======
     error Aera__NumeraireAssetIsMarkedAsERC4626();
->>>>>>> 771eeb31
     error Aera__NumeraireOracleIsNotZeroAddress();
     error Aera__ValueLengthIsNotSame(uint256 numAssets, uint256 numValues);
     error Aera__AssetIsAlreadyRegistered(uint256 index);
