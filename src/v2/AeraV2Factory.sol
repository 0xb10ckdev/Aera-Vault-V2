--- conflicted
+++ resolved
@@ -2,13 +2,6 @@
 pragma solidity 0.8.21;
 
 import "@openzeppelin/Create2.sol";
-<<<<<<< HEAD
-import "@openzeppelin/Ownable2Step.sol";
-import "@openzeppelin/IERC20.sol";
-=======
-import "./AeraVaultAssetRegistry.sol";
-import "./AeraVaultHooks.sol";
->>>>>>> 42414f8a
 import "./AeraVaultV2.sol";
 import "./Sweepable.sol";
 import "./interfaces/IAeraV2Factory.sol";
@@ -219,22 +212,12 @@
         HooksParameters memory hooksParameters
     ) internal returns (address deployed) {
         // Effects: deploy hooks.
-<<<<<<< HEAD
         deployed = IAeraVaultHooksFactory(hooksParameters.factory).deployHooks(
             salt,
             hooksParameters.owner,
             vault,
-            hooksParameters.maxDailyExecutionLoss,
+            hooksParameters.minDailyValue,
             hooksParameters.targetSighashAllowlist
-=======
-        deployed = address(
-            new AeraVaultHooks(
-                hooksParameters.owner,
-                vault,
-                hooksParameters.minDailyValue,
-                hooksParameters.targetSighashAllowlist
-            )
->>>>>>> 42414f8a
         );
 
         // Log hooks creation.
