--- conflicted
+++ resolved
@@ -21,14 +21,9 @@
                 bytes32(_ONE), keccak256(type(AeraVaultV2).creationCode)
             ),
             assetsInformation,
-<<<<<<< HEAD
             numeraireAsset,
-            feeToken
-=======
-            numeraireId,
             feeToken,
             AggregatorV2V3Interface(address(0))
->>>>>>> 880eff2f
         );
 
         hooks = new AeraVaultHooks(
@@ -82,14 +77,9 @@
                 bytes32(_ONE + 1), keccak256(type(AeraVaultV2).creationCode)
             ),
             assetsInformation,
-<<<<<<< HEAD
             numeraireAsset,
-            feeToken
-=======
-            numeraireId,
             feeToken,
             AggregatorV2V3Interface(address(0))
->>>>>>> 880eff2f
         );
 
         vm.expectRevert(IVault.Aera__AssetRegistryHasInvalidVault.selector);
