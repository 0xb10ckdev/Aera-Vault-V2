// SPDX-License-Identifier: UNLICENSED
pragma solidity 0.8.21;

import "@chainlink/interfaces/AggregatorV2V3Interface.sol";
import "@openzeppelin/IERC20.sol";
import "src/v2/interfaces/IAssetRegistry.sol";
import "src/v2/AeraVaultAssetRegistry.sol";
import "src/v2/AeraVaultV2.sol";
import "src/v2/AeraV2Factory.sol";
import {
    AssetRegistryParameters,
    HooksParameters,
    VaultParameters
} from "src/v2/Types.sol";
import {TestBaseFactory} from "test/v2/utils/TestBase/TestBaseFactory.sol";
import {ERC20Mock} from "test/utils/ERC20Mock.sol";
import {ERC4626Mock} from "test/utils/ERC4626Mock.sol";
import {IOracleMock, OracleMock} from "test/utils/OracleMock.sol";

contract TestBaseAssetRegistry is TestBaseFactory {
    event Created(
        address indexed owner,
        address indexed vault,
        IAssetRegistry.AssetInformation[] assets,
        address indexed numeraireToken,
        address feeToken
    );

    address internal constant _GUARDIAN = address(0x123456);
    address internal constant _FEE_RECIPIENT = address(0x7890ab);
    uint256 internal constant _MAX_FEE = 10 ** 9;

    AeraVaultAssetRegistry public assetRegistry;
    AeraVaultV2 public vault;
    IAssetRegistry.AssetInformation[] public assets;
    IERC20 public feeToken;
    address public numeraireToken;
    address public nonNumeraireToken;
    address public nonNumeraireERC4626Asset;
    uint256 public numeraireId;
    uint256 public nonNumeraireId;
    uint256 public nonNumeraireERC4626Id;
    uint256 public numAssets;
    // found by trial and error to make sure sorted numeraire address
    // is before non-numeraire address
    uint256 public numeraireSetIdx = 1;

    function setUp() public virtual override {
        if (_testWithDeployedContracts()) {
            vm.createSelectFork(vm.envString("FORK_URL"));

            factory = AeraV2Factory(_loadDeployedFactory());
            assetRegistry =
                AeraVaultAssetRegistry(_loadDeployedAssetRegistry());
            vault = AeraVaultV2(payable(_loadDeployedVault()));

            vm.prank(assetRegistry.owner());
            assetRegistry.transferOwnership(address(this));

            _loadParameters();
        } else {
            _deploy();
        }
    }

    function propNumeraire() public {
        IAssetRegistry.AssetInformation[] memory registryAssets =
            assetRegistry.assets();

        assertEq(address(assetRegistry.numeraireToken()), numeraireToken);
        assertEq(address(registryAssets[numeraireId].asset), numeraireToken);
        assertEq(address(registryAssets[numeraireId].oracle), address(0));
    }

    function propFeeToken() public {
        assertEq(address(feeToken), address(assetRegistry.feeToken()));
    }

    function propNumNonYieldAssets() public {
        IAssetRegistry.AssetInformation[] memory registryAssets =
            assetRegistry.assets();

        uint256 numNonYieldAssets = 0;
        for (uint256 i = 0; i < assets.length; i++) {
            if (!assets[i].isERC4626) {
                numNonYieldAssets++;
            }
        }

        uint256 numRegisteredNonYieldAssets = 0;
        for (uint256 i = 0; i < registryAssets.length; i++) {
            if (!registryAssets[i].isERC4626) {
                numRegisteredNonYieldAssets++;
            }
        }

        assertEq(numNonYieldAssets, numRegisteredNonYieldAssets);
    }

    function propNumYieldAssets() public {
        IAssetRegistry.AssetInformation[] memory registryAssets =
            assetRegistry.assets();

        uint256 numYieldAssets = 0;
        for (uint256 i = 0; i < assets.length; i++) {
            if (assets[i].isERC4626) {
                numYieldAssets++;
            }
        }

        uint256 numRegisteredYieldAssets = 0;
        for (uint256 i = 0; i < registryAssets.length; i++) {
            if (registryAssets[i].isERC4626) {
                numRegisteredYieldAssets++;
            }
        }

        assertEq(numYieldAssets, numRegisteredYieldAssets);
    }

    function propAssetsSorted() internal {
        IAssetRegistry.AssetInformation[] memory registryAssets =
            assetRegistry.assets();

        for (uint256 i = 0; i < registryAssets.length - 1; i++) {
            assertTrue(registryAssets[i].asset < registryAssets[i + 1].asset);
        }
    }

    function propAssets() internal {
        IAssetRegistry.AssetInformation[] memory registryAssets =
            assetRegistry.assets();

        assertEq(numAssets, registryAssets.length);

        for (uint256 i = 0; i < numAssets; i++) {
            assertEq(
                address(registryAssets[i].asset), address(assets[i].asset)
            );
            assertEq(registryAssets[i].isERC4626, assets[i].isERC4626);
            assertEq(
                address(registryAssets[i].oracle), address(assets[i].oracle)
            );
        }
    }

    function _loadDeployedAssetRegistry() internal returns (address) {
        string memory path =
            string.concat(vm.projectRoot(), "/config/Deployments.json");
        string memory json = vm.readFile(path);

        return vm.parseJsonAddress(json, ".assetRegistry");
    }

    function _loadDeployedVault() internal returns (address) {
        string memory path =
            string.concat(vm.projectRoot(), "/config/Deployments.json");
        string memory json = vm.readFile(path);

        return vm.parseJsonAddress(json, ".vault");
    }

    function _loadParameters() internal {
        IAssetRegistry.AssetInformation[] memory registeredAssets =
            assetRegistry.assets();

        numAssets = registeredAssets.length;
        feeToken = assetRegistry.feeToken();
        numeraireToken = address(assetRegistry.numeraireToken());

        for (uint256 i = 0; i < numAssets; i++) {
            assets.push(registeredAssets[i]);

            if (address(registeredAssets[i].asset) == numeraireToken) {
                numeraireId = i;
            } else if (
                !registeredAssets[i].isERC4626
                    && address(registeredAssets[i].asset) != numeraireToken
            ) {
                nonNumeraireId = i;
                nonNumeraireToken = address(registeredAssets[i].asset);
            }
            if (
                registeredAssets[i].isERC4626
                    && address(registeredAssets[i].asset) != numeraireToken
            ) {
                nonNumeraireERC4626Id = i;
                nonNumeraireERC4626Asset = address(registeredAssets[i].asset);
            }
        }
    }

    function _deploy() internal {
        _deployAeraV2Factory();
        _createAssets(4, 2, 0);

        TargetSighashData[] memory targetSighashAllowlist;

        address vaultAddress = factory.computeVaultAddress(
            bytes32(0),
            "Test Vault",
            VaultParameters(address(this), _GUARDIAN, _FEE_RECIPIENT, _MAX_FEE)
        );

        vm.expectEmit(true, false, false, true);
        emit Created(
            address(this),
            vaultAddress,
            assets,
            numeraireToken,
            address(feeToken)
        );

        (address deployedVault, address deployedAssetRegistry,) = factory
            .create(
            bytes32(0),
            "Test Vault",
            VaultParameters(address(this), _GUARDIAN, _FEE_RECIPIENT, _MAX_FEE),
            AssetRegistryParameters(
                address(modulesFactory),
                address(this),
                assets,
                IERC20(numeraireToken),
                feeToken,
                AggregatorV2V3Interface(address(0))
            ),
<<<<<<< HEAD
            HooksParameters(
                address(modulesFactory),
                address(this),
                0.1e18,
                targetSighashAllowlist
            )
=======
            HooksParameters(address(this), 0.9e18, targetSighashAllowlist)
>>>>>>> 42414f8a
        );

        assetRegistry = AeraVaultAssetRegistry(deployedAssetRegistry);
        vault = AeraVaultV2(payable(deployedVault));
    }

    function _createAssets(
        uint256 numERC20,
        uint256 numERC4626,
        uint256 initalSaltIndex
    ) internal {
        for (uint256 i = 0; i < numERC20; i++) {
            (
                address assetAddress,
                IAssetRegistry.AssetInformation memory asset
            ) =
            // salt value was from trial/error to get desired sorting
             _createAsset(false, address(0), initalSaltIndex + i);

            if (i == numeraireSetIdx) {
                numeraireToken = address(asset.asset);
                asset.oracle = AggregatorV2V3Interface(address(0));
            } else if (i == (numeraireSetIdx + 1) % numERC20) {
                nonNumeraireToken = address(asset.asset);
            } else if (i == (numeraireSetIdx + 2) % numERC20) {
                feeToken = asset.asset;
            }

            assets.push(asset);

            if (i < numERC4626) {
                (
                    address asset4626Address,
                    IAssetRegistry.AssetInformation memory asset4626
                ) = _createAsset(
                    true, assetAddress, initalSaltIndex + numERC20 + i
                );
                assets.push(asset4626);
                if (i == 0) {
                    nonNumeraireERC4626Asset = asset4626Address;
                }
            }
        }

        numAssets = numERC20 + numERC4626;

        for (uint256 i = 0; i < numAssets; i++) {
            for (uint256 j = numAssets - 1; j > i; j--) {
                if (assets[j].asset < assets[j - 1].asset) {
                    IAssetRegistry.AssetInformation memory temp = assets[j];
                    assets[j] = assets[j - 1];
                    assets[j - 1] = temp;
                }
            }

            if (address(assets[i].asset) == numeraireToken) {
                numeraireId = i;
            } else if (address(assets[i].asset) == nonNumeraireToken) {
                nonNumeraireId = i;
            } else if (address(assets[i].asset) == nonNumeraireERC4626Asset) {
                nonNumeraireERC4626Id = i;
            }
        }
    }

    function _createAsset(
        bool isERC4626,
        address baseAssetAddress,
        uint256 saltIndex
    )
        internal
        returns (
            address asset,
            IAssetRegistry.AssetInformation memory newAsset
        )
    {
        address oracleAddress;

        if (isERC4626) {
            ERC20Mock baseAsset = ERC20Mock(baseAssetAddress);
            asset = address(
                new ERC4626Mock{salt: bytes32(saltIndex)}(
                    baseAsset,
                    baseAsset.name(),
                    baseAsset.symbol()
                )
            );

            oracleAddress = address(0);
        } else {
            asset = address(
                new ERC20Mock{salt: bytes32(saltIndex)}("Token", "TOKEN", 18, 1e30)
            );

            oracleAddress = address(new OracleMock(18));
            IOracleMock(oracleAddress).setLatestAnswer(int256(_ONE));
        }
        newAsset = IAssetRegistry.AssetInformation({
            asset: IERC20(asset),
            isERC4626: isERC4626,
            oracle: AggregatorV2V3Interface(oracleAddress),
            heartbeat: 1 hours
        });
    }
}<|MERGE_RESOLUTION|>--- conflicted
+++ resolved
@@ -224,16 +224,12 @@
                 feeToken,
                 AggregatorV2V3Interface(address(0))
             ),
-<<<<<<< HEAD
             HooksParameters(
                 address(modulesFactory),
                 address(this),
-                0.1e18,
+                0.9e18,
                 targetSighashAllowlist
             )
-=======
-            HooksParameters(address(this), 0.9e18, targetSighashAllowlist)
->>>>>>> 42414f8a
         );
 
         assetRegistry = AeraVaultAssetRegistry(deployedAssetRegistry);
