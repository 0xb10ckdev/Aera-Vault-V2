// SPDX-License-Identifier: UNLICENSED
pragma solidity 0.8.21;

import "@chainlink/interfaces/AggregatorV2V3Interface.sol";
import "@openzeppelin/IERC20.sol";
import "src/v2/interfaces/IAssetRegistry.sol";
import "src/v2/AeraVaultAssetRegistry.sol";
import "src/v2/AeraVaultV2.sol";
import "src/v2/AeraV2Factory.sol";
import {AssetRegistryParameters, HooksParameters} from "src/v2/Types.sol";
import {TestBaseFactory} from "test/v2/utils/TestBase/TestBaseFactory.sol";
import {ERC20Mock} from "test/utils/ERC20Mock.sol";
import {ERC4626Mock} from "test/utils/ERC4626Mock.sol";
import {IOracleMock, OracleMock} from "test/utils/OracleMock.sol";

contract TestBaseAssetRegistry is TestBaseFactory {
    event Created(
        address indexed owner,
        address indexed vault,
        IAssetRegistry.AssetInformation[] assets,
        address numeraireAsset,
        address feeToken
    );

    address internal constant _GUARDIAN = address(0x123456);
    address internal constant _FEE_RECIPIENT = address(0x7890ab);
    uint256 internal constant _MAX_FEE = 10 ** 9;

    AeraVaultAssetRegistry public assetRegistry;
    AeraVaultV2 public vault;
    IAssetRegistry.AssetInformation[] public assets;
    IERC20 public feeToken;
    address public numeraireAsset;
    address public nonNumeraireAsset;
    address public nonNumeraireERC4626Asset;
    uint256 public numeraireId;
    uint256 public nonNumeraireId;
    uint256 public nonNumeraireERC4626Id;
    uint256 public numAssets;
    // found by trial and error to make sure sorted numeraire address
    // is before non-numeraire address
    uint256 public numeraireSetIdx = 1;

    function setUp() public virtual override {
        if (_testWithDeployedContracts()) {
            vm.createSelectFork(vm.envString("FORK_URL"));

            factory = AeraV2Factory(_loadDeployedFactory());
            assetRegistry =
                AeraVaultAssetRegistry(_loadDeployedAssetRegistry());
            vault = AeraVaultV2(payable(_loadDeployedVault()));

            vm.prank(assetRegistry.owner());
            assetRegistry.transferOwnership(address(this));

            _loadParameters();
        } else {
            _deploy();
        }
    }

    function propNumeraire() public {
        IAssetRegistry.AssetInformation[] memory registryAssets =
            assetRegistry.assets();

        assertEq(address(assetRegistry.numeraireAsset()), numeraireAsset);
        assertEq(address(registryAssets[numeraireId].asset), numeraireAsset);
        assertEq(address(registryAssets[numeraireId].oracle), address(0));
    }

    function propFeeToken() public {
        assertEq(address(feeToken), address(assetRegistry.feeToken()));
    }

    function propNumNonYieldAssets() public {
        IAssetRegistry.AssetInformation[] memory registryAssets =
            assetRegistry.assets();

        uint256 numNonYieldAssets = 0;
        for (uint256 i = 0; i < assets.length; i++) {
            if (!assets[i].isERC4626) {
                numNonYieldAssets++;
            }
        }

        uint256 numRegisteredNonYieldAssets = 0;
        for (uint256 i = 0; i < registryAssets.length; i++) {
            if (!registryAssets[i].isERC4626) {
                numRegisteredNonYieldAssets++;
            }
        }

        assertEq(numNonYieldAssets, numRegisteredNonYieldAssets);
    }

    function propNumYieldAssets() public {
        IAssetRegistry.AssetInformation[] memory registryAssets =
            assetRegistry.assets();

        uint256 numYieldAssets = 0;
        for (uint256 i = 0; i < assets.length; i++) {
            if (assets[i].isERC4626) {
                numYieldAssets++;
            }
        }

        uint256 numRegisteredYieldAssets = 0;
        for (uint256 i = 0; i < registryAssets.length; i++) {
            if (registryAssets[i].isERC4626) {
                numRegisteredYieldAssets++;
            }
        }

        assertEq(numYieldAssets, numRegisteredYieldAssets);
    }

    function propAssetsSorted() internal {
        IAssetRegistry.AssetInformation[] memory registryAssets =
            assetRegistry.assets();

        for (uint256 i = 0; i < registryAssets.length - 1; i++) {
            assertTrue(registryAssets[i].asset < registryAssets[i + 1].asset);
        }
    }

    function propAssets() internal {
        IAssetRegistry.AssetInformation[] memory registryAssets =
            assetRegistry.assets();

        assertEq(numAssets, registryAssets.length);

        for (uint256 i = 0; i < numAssets; i++) {
            assertEq(
                address(registryAssets[i].asset), address(assets[i].asset)
            );
            assertEq(registryAssets[i].isERC4626, assets[i].isERC4626);
            assertEq(
                address(registryAssets[i].oracle), address(assets[i].oracle)
            );
        }
    }

    function _loadDeployedAssetRegistry() internal returns (address) {
        string memory path =
            string.concat(vm.projectRoot(), "/config/Deployments.json");
        string memory json = vm.readFile(path);

        return vm.parseJsonAddress(json, ".assetRegistry");
    }

    function _loadDeployedVault() internal returns (address) {
        string memory path =
            string.concat(vm.projectRoot(), "/config/Deployments.json");
        string memory json = vm.readFile(path);

        return vm.parseJsonAddress(json, ".vault");
    }

    function _loadParameters() internal {
        IAssetRegistry.AssetInformation[] memory registeredAssets =
            assetRegistry.assets();

        numAssets = registeredAssets.length;
        feeToken = assetRegistry.feeToken();
        numeraireAsset = address(assetRegistry.numeraireAsset());

        for (uint256 i = 0; i < numAssets; i++) {
            assets.push(registeredAssets[i]);

            if (address(registeredAssets[i].asset) == numeraireAsset) {
                numeraireId = i;
            } else if (
                !registeredAssets[i].isERC4626
                    && address(registeredAssets[i].asset) != numeraireAsset
            ) {
                nonNumeraireId = i;
                nonNumeraireAsset = address(registeredAssets[i].asset);
            }
            if (
                registeredAssets[i].isERC4626
                    && address(registeredAssets[i].asset) != numeraireAsset
            ) {
                nonNumeraireERC4626Id = i;
                nonNumeraireERC4626Asset = address(registeredAssets[i].asset);
            }
        }
    }

    function _deploy() internal {
        _deployAeraV2Factory();
        _createAssets(4, 2, 0);

        TargetSighashData[] memory targetSighashAllowlist;

        address vaultAddress = factory.computeVaultAddress(
            bytes32(0),
            address(this),
            _GUARDIAN,
            _FEE_RECIPIENT,
            _MAX_FEE,
            "Test Vault"
        );

        vm.expectEmit(true, false, false, true);
        emit Created(
            address(this),
            vaultAddress,
            assets,
            numeraireAsset,
            address(feeToken)
        );

        (address deployedVault, address deployedAssetRegistry,) = factory
            .create(
            bytes32(0),
            address(this),
            _GUARDIAN,
            _FEE_RECIPIENT,
            _MAX_FEE,
            "Test Vault",
            AssetRegistryParameters(
<<<<<<< HEAD
                address(this), assets, IERC20(numeraireAsset), feeToken
=======
                address(this),
                assets,
                numeraireId,
                feeToken,
                AggregatorV2V3Interface(address(0))
>>>>>>> 880eff2f
            ),
            HooksParameters(address(this), 0.1e18, targetSighashAllowlist)
        );

        assetRegistry = AeraVaultAssetRegistry(deployedAssetRegistry);
        vault = AeraVaultV2(payable(deployedVault));
    }

    function _createAssets(
        uint256 numERC20,
        uint256 numERC4626,
        uint256 initalSaltIndex
    ) internal {
        for (uint256 i = 0; i < numERC20; i++) {
            (
                address assetAddress,
                IAssetRegistry.AssetInformation memory asset
            ) =
            // salt value was from trial/error to get desired sorting
             _createAsset(false, address(0), initalSaltIndex + i);

            if (i == numeraireSetIdx) {
                numeraireAsset = address(asset.asset);
                asset.oracle = AggregatorV2V3Interface(address(0));
            } else if (i == (numeraireSetIdx + 1) % numERC20) {
                nonNumeraireAsset = address(asset.asset);
            } else if (i == (numeraireSetIdx + 2) % numERC20) {
                feeToken = asset.asset;
            }

            assets.push(asset);

            if (i < numERC4626) {
                (
                    address asset4626Address,
                    IAssetRegistry.AssetInformation memory asset4626
                ) = _createAsset(
                    true, assetAddress, initalSaltIndex + numERC20 + i
                );
                assets.push(asset4626);
                if (i == 0) {
                    nonNumeraireERC4626Asset = asset4626Address;
                }
            }
        }

        numAssets = numERC20 + numERC4626;

        for (uint256 i = 0; i < numAssets; i++) {
            for (uint256 j = numAssets - 1; j > i; j--) {
                if (assets[j].asset < assets[j - 1].asset) {
                    IAssetRegistry.AssetInformation memory temp = assets[j];
                    assets[j] = assets[j - 1];
                    assets[j - 1] = temp;
                }
            }

            if (address(assets[i].asset) == numeraireAsset) {
                numeraireId = i;
            } else if (address(assets[i].asset) == nonNumeraireAsset) {
                nonNumeraireId = i;
            } else if (address(assets[i].asset) == nonNumeraireERC4626Asset) {
                nonNumeraireERC4626Id = i;
            }
        }
    }

    function _createAsset(
        bool isERC4626,
        address baseAssetAddress,
        uint256 saltIndex
    )
        internal
        returns (
            address asset,
            IAssetRegistry.AssetInformation memory newAsset
        )
    {
        address oracleAddress;

        if (isERC4626) {
            ERC20Mock baseAsset = ERC20Mock(baseAssetAddress);
            asset = address(
                new ERC4626Mock{salt: bytes32(saltIndex)}(
                    baseAsset,
                    baseAsset.name(),
                    baseAsset.symbol()
                )
            );

            oracleAddress = address(0);
        } else {
            asset = address(
                new ERC20Mock{salt: bytes32(saltIndex)}("Token", "TOKEN", 18, 1e30)
            );

            oracleAddress = address(new OracleMock(18));
            IOracleMock(oracleAddress).setLatestAnswer(int256(_ONE));
        }
        newAsset = IAssetRegistry.AssetInformation({
            asset: IERC20(asset),
            isERC4626: isERC4626,
            oracle: AggregatorV2V3Interface(oracleAddress),
            heartbeat: 1 hours
        });
    }
}<|MERGE_RESOLUTION|>--- conflicted
+++ resolved
@@ -219,15 +219,11 @@
             _MAX_FEE,
             "Test Vault",
             AssetRegistryParameters(
-<<<<<<< HEAD
-                address(this), assets, IERC20(numeraireAsset), feeToken
-=======
                 address(this),
                 assets,
-                numeraireId,
+                IERC20(numeraireAsset),
                 feeToken,
                 AggregatorV2V3Interface(address(0))
->>>>>>> 880eff2f
             ),
             HooksParameters(address(this), 0.1e18, targetSighashAllowlist)
         );
