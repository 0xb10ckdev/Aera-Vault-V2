--- conflicted
+++ resolved
@@ -35,14 +35,9 @@
             address(this),
             vaultAddress,
             assets,
-<<<<<<< HEAD
-            IERC20(numeraireAsset),
-            feeToken
-=======
-            numeraireId,
-            feeToken,
-            AggregatorV2V3Interface(address(0))
->>>>>>> 880eff2f
+            IERC20(numeraireAsset),
+            feeToken,
+            AggregatorV2V3Interface(address(0))
         );
     }
 
@@ -58,14 +53,9 @@
             address(0),
             vaultAddress,
             assets,
-<<<<<<< HEAD
-            IERC20(numeraireAsset),
-            feeToken
-=======
-            numeraireId,
-            feeToken,
-            AggregatorV2V3Interface(address(0))
->>>>>>> 880eff2f
+            IERC20(numeraireAsset),
+            feeToken,
+            AggregatorV2V3Interface(address(0))
         );
     }
 
@@ -79,14 +69,9 @@
             address(this),
             address(0),
             assets,
-<<<<<<< HEAD
-            IERC20(numeraireAsset),
-            feeToken
-=======
-            numeraireId,
-            feeToken,
-            AggregatorV2V3Interface(address(0))
->>>>>>> 880eff2f
+            IERC20(numeraireAsset),
+            feeToken,
+            AggregatorV2V3Interface(address(0))
         );
     }
 
@@ -106,14 +91,9 @@
             address(this),
             vaultAddress,
             assets,
-<<<<<<< HEAD
-            IERC20(numeraireAsset),
-            feeToken
-=======
-            numeraireId,
-            feeToken,
-            AggregatorV2V3Interface(address(0))
->>>>>>> 880eff2f
+            IERC20(numeraireAsset),
+            feeToken,
+            AggregatorV2V3Interface(address(0))
         );
     }
 
@@ -136,14 +116,9 @@
             address(this),
             vaultAddress,
             assets,
-<<<<<<< HEAD
-            IERC20(numeraireAsset),
-            feeToken
-=======
-            numeraireId,
-            feeToken,
-            AggregatorV2V3Interface(address(0))
->>>>>>> 880eff2f
+            IERC20(numeraireAsset),
+            feeToken,
+            AggregatorV2V3Interface(address(0))
         );
     }
 
@@ -161,14 +136,9 @@
             address(this),
             vaultAddress,
             assets,
-<<<<<<< HEAD
             IERC20(address(1)),
-            feeToken
-=======
-            invalidNumeraire,
-            feeToken,
-            AggregatorV2V3Interface(address(0))
->>>>>>> 880eff2f
+            feeToken,
+            AggregatorV2V3Interface(address(0))
         );
     }
 
@@ -188,14 +158,9 @@
             address(this),
             vaultAddress,
             assets,
-<<<<<<< HEAD
-            IERC20(numeraireAsset),
-            feeToken
-=======
-            numeraireId,
-            feeToken,
-            AggregatorV2V3Interface(address(0))
->>>>>>> 880eff2f
+            IERC20(numeraireAsset),
+            feeToken,
+            AggregatorV2V3Interface(address(0))
         );
     }
 
@@ -211,14 +176,9 @@
             address(this),
             vaultAddress,
             assets,
-<<<<<<< HEAD
-            IERC20(numeraireAsset),
-            feeToken
-=======
-            numeraireId,
-            feeToken,
-            AggregatorV2V3Interface(address(0))
->>>>>>> 880eff2f
+            IERC20(numeraireAsset),
+            feeToken,
+            AggregatorV2V3Interface(address(0))
         );
     }
 
@@ -235,14 +195,9 @@
             address(this),
             vaultAddress,
             assets,
-<<<<<<< HEAD
-            IERC20(numeraireAsset),
-            feeToken
-=======
-            numeraireId,
-            feeToken,
-            AggregatorV2V3Interface(address(0))
->>>>>>> 880eff2f
+            IERC20(numeraireAsset),
+            feeToken,
+            AggregatorV2V3Interface(address(0))
         );
     }
 
@@ -260,14 +215,9 @@
             address(this),
             vaultAddress,
             assets,
-<<<<<<< HEAD
-            IERC20(numeraireAsset),
-            feeToken
-=======
-            numeraireId,
-            feeToken,
-            AggregatorV2V3Interface(address(0))
->>>>>>> 880eff2f
+            IERC20(numeraireAsset),
+            feeToken,
+            AggregatorV2V3Interface(address(0))
         );
     }
 
@@ -288,14 +238,9 @@
                     address(this), 
                     vaultAddress,
                     assets, 
-<<<<<<< HEAD
                     IERC20(numeraireAsset),
-                    feeToken
-=======
-                    numeraireId, 
                     feeToken,
             AggregatorV2V3Interface(address(0))
->>>>>>> 880eff2f
                 );
                 assets[i].oracle = AggregatorV2V3Interface(address(0));
             }
@@ -333,14 +278,9 @@
             address(this),
             vaultAddress,
             assets,
-<<<<<<< HEAD
-            IERC20(numeraireAsset),
-            feeToken
-=======
-            numeraireId,
-            feeToken,
-            AggregatorV2V3Interface(address(0))
->>>>>>> 880eff2f
+            IERC20(numeraireAsset),
+            feeToken,
+            AggregatorV2V3Interface(address(0))
         );
     }
 
@@ -349,14 +289,9 @@
             address(this),
             vaultAddress,
             assets,
-<<<<<<< HEAD
-            IERC20(numeraireAsset),
-            feeToken
-=======
-            numeraireId,
-            feeToken,
-            AggregatorV2V3Interface(address(0))
->>>>>>> 880eff2f
+            IERC20(numeraireAsset),
+            feeToken,
+            AggregatorV2V3Interface(address(0))
         );
 
         assertEq(assetRegistry.vault(), vaultAddress);
